//! Timestamps used by Tendermint blockchains

use crate::error::{Error, ErrorKind};
use chrono::{DateTime, SecondsFormat, Utc};
use serde::{Deserialize, Serialize};
use std::fmt;
use std::str::FromStr;
use std::time::{Duration, SystemTime, UNIX_EPOCH};
use tai64::TAI64N;

/// Tendermint timestamps
/// <https://github.com/tendermint/tendermint/blob/master/docs/spec/blockchain/blockchain.md#time>
#[derive(Serialize, Deserialize, Copy, Clone, Debug, Eq, PartialEq, PartialOrd, Ord)]
pub struct Time(DateTime<Utc>);

impl Time {
    /// Get a `Timestamp` representing the current wall clock time
    pub fn now() -> Self {
        Time(Utc::now())
    }

    /// Get the `UNIX_EPOCH` time ("1970-01-01 00:00:00 UTC") as a `Timestamp`
    pub fn unix_epoch() -> Self {
        UNIX_EPOCH.into()
    }

    /// Calculate the amount of time which has passed since another `Timestamp`
    /// as a `std::time::Duration`
    pub fn duration_since(&self, other: Time) -> Result<Duration, Error> {
        self.0
            .signed_duration_since(other.0)
            .to_std()
            .map_err(|_| ErrorKind::OutOfRange.into())
    }

    /// Parse a timestamp from an RFC 3339 date
    pub fn parse_from_rfc3339(s: &str) -> Result<Time, Error> {
        Ok(Time(DateTime::parse_from_rfc3339(s)?.with_timezone(&Utc)))
    }

<<<<<<< HEAD
    /// Return an RFC 3339 and ISO 8601 date and time string with 6 subseconds digits and Z.
    pub fn to_rfc3339(&self) -> String {
        self.0.to_rfc3339_opts(SecondsFormat::Micros, true)
=======
    /// Returns an RFC 3339 string, such as 1996-12-19T16:39:57-08:00.
    pub fn to_rfc3339(&self) -> String {
        self.0.to_rfc3339()
>>>>>>> bb27fdc5
    }

    /// Convert this timestamp to a `SystemTime`
    pub fn to_system_time(&self) -> Result<SystemTime, Error> {
        let duration_since_epoch = self.duration_since(Self::unix_epoch())?;
        Ok(UNIX_EPOCH + duration_since_epoch)
    }
}

<<<<<<< HEAD
=======
impl Default for Time {
    fn default() -> Time {
        Time::unix_epoch()
    }
}

>>>>>>> bb27fdc5
impl fmt::Display for Time {
    fn fmt(&self, f: &mut fmt::Formatter) -> Result<(), fmt::Error> {
        write!(f, "{}", self.to_rfc3339())
    }
}

impl FromStr for Time {
    type Err = Error;

    fn from_str(s: &str) -> Result<Self, Self::Err> {
        Time::parse_from_rfc3339(s)
    }
}

impl From<DateTime<Utc>> for Time {
    fn from(t: DateTime<Utc>) -> Time {
        Time(t)
    }
}

impl From<Time> for DateTime<Utc> {
    fn from(t: Time) -> DateTime<Utc> {
        t.0
    }
}

impl From<SystemTime> for Time {
    fn from(t: SystemTime) -> Time {
        Time(t.into())
    }
}

impl From<Time> for SystemTime {
    fn from(t: Time) -> SystemTime {
        t.to_system_time().unwrap()
    }
}

impl From<TAI64N> for Time {
    fn from(t: TAI64N) -> Time {
        Time(t.to_datetime_utc())
    }
}

impl From<Time> for TAI64N {
    fn from(t: Time) -> TAI64N {
        TAI64N::from_datetime_utc(&t.0)
    }
}

/// Parse `Timestamp` from a type
pub trait ParseTimestamp {
    /// Parse `Timestamp`, or return an `Error` if parsing failed
    fn parse_timestamp(&self) -> Result<Time, Error>;
}<|MERGE_RESOLUTION|>--- conflicted
+++ resolved
@@ -38,15 +38,9 @@
         Ok(Time(DateTime::parse_from_rfc3339(s)?.with_timezone(&Utc)))
     }
 
-<<<<<<< HEAD
     /// Return an RFC 3339 and ISO 8601 date and time string with 6 subseconds digits and Z.
     pub fn to_rfc3339(&self) -> String {
         self.0.to_rfc3339_opts(SecondsFormat::Micros, true)
-=======
-    /// Returns an RFC 3339 string, such as 1996-12-19T16:39:57-08:00.
-    pub fn to_rfc3339(&self) -> String {
-        self.0.to_rfc3339()
->>>>>>> bb27fdc5
     }
 
     /// Convert this timestamp to a `SystemTime`
@@ -56,15 +50,12 @@
     }
 }
 
-<<<<<<< HEAD
-=======
 impl Default for Time {
     fn default() -> Time {
         Time::unix_epoch()
     }
 }
 
->>>>>>> bb27fdc5
 impl fmt::Display for Time {
     fn fmt(&self, f: &mut fmt::Formatter) -> Result<(), fmt::Error> {
         write!(f, "{}", self.to_rfc3339())
